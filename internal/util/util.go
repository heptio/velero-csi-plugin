--- conflicted
+++ resolved
@@ -461,7 +461,6 @@
 	return resticSecretName, nil
 }
 
-<<<<<<< HEAD
 func CheckIfVolumeSnapshotRestoresAreComplete(ctx context.Context, volumesnapshotrestores datamoverv1alpha1.VolumeSnapshotRestoreList, log logrus.FieldLogger) error {
 	eg, _ := errgroup.WithContext(ctx)
 	// update this to configurable timeout
@@ -537,7 +536,8 @@
 		}
 	}
 	return nil
-=======
+}
+
 func VSBHasVSBackupName(backup *velerov1api.Backup, snapCont *snapshotv1api.VolumeSnapshotContent, log logrus.FieldLogger) bool {
 
 	// compare backup name on label with current backup name
@@ -549,5 +549,4 @@
 	}
 
 	return true
->>>>>>> 01166333
 }